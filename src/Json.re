
type t =
  | String(string)
  | Number(float)
  | Array(list(t))
  | Object(list((string, t)))
  | True
  | False
  | Null;

let string_of_number = f => {
  let s = string_of_float(f);
  if (s.[String.length(s) - 1] == '.') {
    String.sub(s, 0, String.length(s) - 1)
  } else {
    s
  }
};

let rec stringify = t => switch t {
| String(value) => "\"" ++ String.escaped(value) ++ "\""
| Number(num) => string_of_number(num)
| Array(items) => "[" ++ String.concat(", ", List.map(stringify, items)) ++ "]"
| Object(items) => "{" ++ String.concat(", ", List.map(((k, v)) => "\"" ++ String.escaped(k) ++ "\":" ++ stringify(v), items)) ++ "}"
| True => "true"
| False => "false"
| Null => "null"
};

<<<<<<< HEAD
=======
let get = (key, t) => switch t {
| Object(items) => try (Some(List.assoc(key, items))) { | Not_found => None}
| _ => None
};

let nth = (n, t) => switch t {
| Array(items) => if (n < List.length(items)) {
  Some(List.nth(items, n))
} else {
  None
}
| _ => None
};

let split_by = (~keep_empty=false, is_delim, str) => {
  let len = String.length(str);
  let rec loop = (acc, last_pos, pos) =>
    if (pos == (-1)) {
      if (last_pos == 0 && ! keep_empty) {
        acc
      } else {
        [String.sub(str, 0, last_pos), ...acc]
      }
    } else if (is_delim(str.[pos])) {
      let new_len = last_pos - pos - 1;
      if (new_len != 0 || keep_empty) {
        let v = String.sub(str, pos + 1, new_len);
        loop([v, ...acc], pos, pos - 1)
      } else {
        loop(acc, pos, pos - 1)
      }
    } else {
      loop(acc, last_pos, pos - 1)
    };
  loop([], len, len - 1)
};

>>>>>>> ec38846d
let fail = (text, pos, message) => {
  let pre = String.sub(text, 0, pos);
  let lines = split_by((c) => c == '\n', pre);
  let last = List.nth(lines, List.length(lines) - 1);
  let col = String.length(last) + 1;
  let line = List.length(lines);
  let string = (Printf.sprintf("Error \"%s\" at %d:%d -> %s\n", message, line, col, last));
  failwith(string);
};

let rec skipToNewline = (text, pos) => {
  if (pos >= String.length(text)) {
    pos
  } else if (text.[pos] == '\n') {
    pos + 1
  } else {
    skipToNewline(text, pos + 1)
  }
};

let rec skipWhite = (text, pos) => {
  if (pos < String.length(text) && (text.[pos] == ' ' || text.[pos] == '\t' || text.[pos] == '\n')) {
    skipWhite(text, pos + 1)
  } else {
    pos
  }
};

let parseString = (text, pos) => {
  let i = ref(pos);
  while (text.[i^] != '"') {
    i := i^ + (text.[i^] == '\\' ? 2 : 1)
  };
  /* print_endline(text ++ string_of_int(pos)); */
  (Scanf.unescaped(String.sub(text, pos, i^ - pos)), i^ + 1)
};

let parseNumber = (text, pos) => {
  let i = ref(pos);
  let len = String.length(text);
  while (i^ < len && Char.code('0') <= Char.code(text.[i^]) && Char.code(text.[i^]) <= Char.code('9')) {
    i := i^ + 1;
    /* print_endline(">" ++ string_of_int(pos) ++ " : " ++ string_of_int(i^)); */
  };
  let s = String.sub(text, pos, i^ - pos);
  /* print_endline(s); */
  (Number(float_of_string(s)), i^)
};

let expect = (char, text, pos, message) => {
  if (text.[pos] != char) {
    fail(text, pos, "Expected: " ++ message)
  } else {
    pos + 1
  }
};

let parseComment: 'a . (string, int, (string, int) => 'a) => 'a = (text, pos, next) => {
  if (text.[pos] != '/') {
    failwith("Invalid syntax")
  } else {
    next(text, skipToNewline(text, pos + 1))
  }
};

let maybeSkipComment = (text, pos) => {
  if (pos < String.length(text) && text.[pos] == '/') {
    if (pos + 1 < String.length(text) && text.[pos + 1] == '/') {
      skipToNewline(text, pos + 1)
    } else {
      fail(text, pos, "Invalid synatx")
    }
  } else {
    pos
  }
};

let rec skip = (text, pos) => {
  if (pos == String.length(text)) {
    pos
  } else {
    let n = skipWhite(text, pos) |> maybeSkipComment(text);
    if (n > pos) skip(text, n)
    else n
  }
};

let rec parse = (text, pos) => {
  if (pos >= String.length(text)) {
    fail(text, pos, "Reached end of file without being done parsing")
  } else {
    switch (text.[pos]) {
    | '/' => parseComment(text, pos + 1, parse)
    | '[' => parseArray(text, pos + 1)
    | '{' => parseObject(text, pos + 1)
    | 'n' => {
      if (String.sub(text, pos, 4) == "null") {
        (Null, pos + 4)
      } else {
        fail(text, pos, "unexpected character")
      }
    }
    | 't' => {
      if (String.sub(text, pos, 4) == "true") {
        (True, pos + 4)
      } else {
        fail(text, pos, "unexpected character")
      }
    }
    | 'f' => {
      if (String.sub(text, pos, 5) == "false") {
        (False, pos + 5)
      } else {
        fail(text, pos, "unexpected character")
      }
    }
    | '\n' | '\t' | ' ' => parse(text, skipWhite(text, pos))
    | '"' => {
      let (s, pos) = parseString(text, pos + 1);
      (String(s), pos)
    }
    | '0'..'9' => parseNumber(text, pos)
    | _ => fail(text, pos, "unexpected character")
    }
  }
}

and parseArrayValue = (text, pos) => {
  let pos = skip(text, pos);
  let (value, pos) = parse(text, pos);
  let pos = skip(text, pos);
  switch (text.[pos]) {
  | ',' => {
    let pos = skip(text, pos + 1);
    if (text.[pos] == ']') {
      ([value], pos + 1)
    } else {
      let (rest, pos) = parseArrayValue(text, pos);
      ([value, ...rest], pos)
    }
  }
  | ']' => ([value], pos + 1)
  | _ => {
    let (rest, pos) = parseArrayValue(text, pos);
    ([value, ...rest], pos)
  }
  }
}

and parseArray = (text, pos) => {
  let pos = skip(text, pos);
  switch (text.[pos]) {
  | ']' => (Array([]), pos + 1)
  | _ => {
    let (items, pos) = parseArrayValue(text, pos);
    (Array(items), pos)
  }
  }
}

and parseObjectValue = (text, pos) => {
  let pos = skip(text, pos);
  if (text.[pos] != '"') {
    fail(text, pos, "Expected string")
  } else {
    let (key, pos) = parseString(text, pos + 1);
    let pos = skip(text, pos);
    let pos = expect(':', text, pos, "Colon");
    let (value, pos) = parse(text, pos);
    let pos = skip(text, pos);
    switch (text.[pos]) {
    | ',' => {
      let pos = skip(text, pos + 1);
      if (text.[pos] == '}') {
        ([(key, value)], pos + 1)
      } else {
        let (rest, pos) = parseObjectValue(text, pos);
        ([(key, value), ...rest], pos)
      }
    }
    | '}' => ([(key, value)], pos + 1)
    | _ => {
      let (rest, pos) = parseObjectValue(text, pos);
      ([(key, value), ...rest], pos)
    }
    }
  }
}

and parseObject = (text, pos) => {
  let pos = skip(text, pos);
  if (text.[pos] == '}') {
    (Object([]), pos + 1)
  } else {
    let (pairs, pos) = parseObjectValue(text, pos);
    (Object(pairs), pos)
  }
}

;

let parse = text => {
  let (item, pos) = parse(text, 0);
  let pos = skip(text, pos);
  if (pos < String.length(text)) {
    failwith("Extra data after parse finished: " ++ String.sub(text, pos, String.length(text) - pos))
  } else {
    item
  }
};

/* Accessor helpers */

let bind = (v, fn) => switch (v) { | None => None | Some(v) => fn(v) };

let get = (key, t) => switch t {
| Object(items) => try (Some(List.assoc(key, items))) { | Not_found => None}
| _ => None
};

let nth = (n, t) => switch t {
| Array(items) => if (n < List.length(items)) {
  Some(List.nth(items, n))
} else {
  None
}
| _ => None
};

let string = t => switch t {
| String(s) => Some(s)
| _ => None
};

let number = t => switch t {
| Number(s) => Some(s)
| _ => None
};

let array = t => switch t {
| Array(s) => Some(s)
| _ => None
};

let obj = t => switch t {
| Object(s) => Some(s)
| _ => None
};

let bool = t => switch t {
| True => Some(true)
| False => Some(false)
| _ => None
};

let null = t => switch t {
| Null => Some(())
| _ => None
};<|MERGE_RESOLUTION|>--- conflicted
+++ resolved
@@ -27,8 +27,6 @@
 | Null => "null"
 };
 
-<<<<<<< HEAD
-=======
 let get = (key, t) => switch t {
 | Object(items) => try (Some(List.assoc(key, items))) { | Not_found => None}
 | _ => None
@@ -66,7 +64,6 @@
   loop([], len, len - 1)
 };
 
->>>>>>> ec38846d
 let fail = (text, pos, message) => {
   let pre = String.sub(text, 0, pos);
   let lines = split_by((c) => c == '\n', pre);
